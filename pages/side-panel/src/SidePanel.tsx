--- conflicted
+++ resolved
@@ -31,12 +31,9 @@
   const [isHistoricalSession, setIsHistoricalSession] = useState(false);
   const [isDarkMode, setIsDarkMode] = useState(false);
   const [favoritePrompts, setFavoritePrompts] = useState<FavoritePrompt[]>([]);
-<<<<<<< HEAD
+  const [hasConfiguredModels, setHasConfiguredModels] = useState<boolean | null>(null); // null = loading, false = no models, true = has models
   const [isRecording, setIsRecording] = useState(false);
   const [isProcessingSpeech, setIsProcessingSpeech] = useState(false);
-=======
-  const [hasConfiguredModels, setHasConfiguredModels] = useState<boolean | null>(null); // null = loading, false = no models, true = has models
->>>>>>> 721d1f64
   const sessionIdRef = useRef<string | null>(null);
   const portRef = useRef<chrome.runtime.Port | null>(null);
   const heartbeatIntervalRef = useRef<number | null>(null);
@@ -493,6 +490,7 @@
           taskId: sessionIdRef.current,
           tabId,
         });
+        console.log('follow_up_task sent', text, tabId, sessionIdRef.current);
       } else {
         // Send as new task
         await sendMessage({
@@ -501,6 +499,7 @@
           taskId: sessionIdRef.current,
           tabId,
         });
+        console.log('new_task sent', text, tabId, sessionIdRef.current);
       }
     } catch (err) {
       const errorMessage = err instanceof Error ? err.message : String(err);
@@ -944,42 +943,8 @@
           </div>
         ) : (
           <>
-<<<<<<< HEAD
-            {messages.length === 0 && (
-              <>
-                <div
-                  className={`border-t ${isDarkMode ? 'border-sky-900' : 'border-sky-100'} mb-2 p-2 shadow-sm backdrop-blur-sm`}>
-                  <ChatInput
-                    onSendMessage={handleSendMessage}
-                    onStopTask={handleStopTask}
-                    onMicClick={handleMicClick}
-                    isRecording={isRecording}
-                    isProcessingSpeech={isProcessingSpeech}
-                    disabled={!inputEnabled || isHistoricalSession}
-                    showStopButton={showStopButton}
-                    setContent={setter => {
-                      setInputTextRef.current = setter;
-                    }}
-                    isDarkMode={isDarkMode}
-                  />
-                </div>
-                <div className="flex-1 overflow-y-auto">
-                  <BookmarkList
-                    bookmarks={favoritePrompts}
-                    onBookmarkSelect={handleBookmarkSelect}
-                    onBookmarkUpdateTitle={handleBookmarkUpdateTitle}
-                    onBookmarkDelete={handleBookmarkDelete}
-                    onBookmarkReorder={handleBookmarkReorder}
-                    isDarkMode={isDarkMode}
-                  />
-                </div>
-              </>
-            )}
-            {messages.length > 0 && (
-=======
             {/* Show loading state while checking model configuration */}
             {hasConfiguredModels === null && (
->>>>>>> 721d1f64
               <div
                 className={`flex-1 flex items-center justify-center p-8 ${isDarkMode ? 'text-sky-300' : 'text-sky-600'}`}>
                 <div className="text-center">
@@ -992,22 +957,6 @@
             {/* Show setup message when no models are configured */}
             {hasConfiguredModels === false && (
               <div
-<<<<<<< HEAD
-                className={`border-t ${isDarkMode ? 'border-sky-900' : 'border-sky-100'} p-2 shadow-sm backdrop-blur-sm`}>
-                <ChatInput
-                  onSendMessage={handleSendMessage}
-                  onStopTask={handleStopTask}
-                  onMicClick={handleMicClick}
-                  isRecording={isRecording}
-                  isProcessingSpeech={isProcessingSpeech}
-                  disabled={!inputEnabled || isHistoricalSession}
-                  showStopButton={showStopButton}
-                  setContent={setter => {
-                    setInputTextRef.current = setter;
-                  }}
-                  isDarkMode={isDarkMode}
-                />
-=======
                 className={`flex-1 flex items-center justify-center p-8 ${isDarkMode ? 'text-sky-300' : 'text-sky-600'}`}>
                 <div className="text-center max-w-md">
                   <FiSettings size={48} className={`mx-auto mb-4 ${isDarkMode ? 'text-sky-400' : 'text-sky-500'}`} />
@@ -1036,7 +985,6 @@
                     </a>
                   </div>
                 </div>
->>>>>>> 721d1f64
               </div>
             )}
 
@@ -1050,6 +998,9 @@
                       <ChatInput
                         onSendMessage={handleSendMessage}
                         onStopTask={handleStopTask}
+                        onMicClick={handleMicClick}
+                        isRecording={isRecording}
+                        isProcessingSpeech={isProcessingSpeech}
                         disabled={!inputEnabled || isHistoricalSession}
                         showStopButton={showStopButton}
                         setContent={setter => {
@@ -1083,6 +1034,9 @@
                     <ChatInput
                       onSendMessage={handleSendMessage}
                       onStopTask={handleStopTask}
+                      onMicClick={handleMicClick}
+                      isRecording={isRecording}
+                      isProcessingSpeech={isProcessingSpeech}
                       disabled={!inputEnabled || isHistoricalSession}
                       showStopButton={showStopButton}
                       setContent={setter => {
