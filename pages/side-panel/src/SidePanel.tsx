--- conflicted
+++ resolved
@@ -582,8 +582,6 @@
     }
   };
 
-<<<<<<< HEAD
-=======
   const handleBookmarkReorder = async (draggedId: number, targetId: number) => {
     try {
       // Directly pass IDs to storage function - it now handles the reordering logic
@@ -597,7 +595,6 @@
     }
   };
 
->>>>>>> 5d960a8c
   // Load favorite prompts from storage
   useEffect(() => {
     const loadFavorites = async () => {
@@ -718,10 +715,7 @@
                     onBookmarkSelect={handleBookmarkSelect}
                     onBookmarkUpdateTitle={handleBookmarkUpdateTitle}
                     onBookmarkDelete={handleBookmarkDelete}
-<<<<<<< HEAD
-=======
                     onBookmarkReorder={handleBookmarkReorder}
->>>>>>> 5d960a8c
                     isDarkMode={isDarkMode}
                   />
                 </div>
